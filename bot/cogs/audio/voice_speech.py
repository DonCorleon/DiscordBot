--- conflicted
+++ resolved
@@ -151,15 +151,7 @@
         super().__init__(bot)
         self.bot = bot
 
-<<<<<<< HEAD
-        # Set global instance for PacketRouter error handling
-        global _voice_cog_instance
-        _voice_cog_instance = self
-
         # Register config schemas
-=======
-        # Register config schema
->>>>>>> cb0db1de
         from bot.core.config_system import CogConfigSchema
         from bot.core.audio.speech_engines.config import SpeechConfig
 
@@ -649,94 +641,32 @@
                     except Exception as e:
                         logger.error(f"[Guild {guild_id}] Keepalive error: {e}", exc_info=True)
                 # Read from config dynamically for hot-reload support
-<<<<<<< HEAD
-                sys_cfg = self.bot.config_manager.for_guild("System")
-                await asyncio.sleep(sys_cfg.keepalive_interval)
-=======
                 voice_cfg = self.bot.config_manager.for_guild("Voice", "System")
                 await asyncio.sleep(voice_cfg.keepalive_interval)
->>>>>>> cb0db1de
         except asyncio.CancelledError:
             logger.info("Keepalive loop cancelled")
             raise
 
-<<<<<<< HEAD
-    async def _restart_dead_listeners(self):
-        """Restart all speech listeners after PacketRouter crash."""
-        logger.warning("PacketRouter crashed globally, restarting all speech listeners...")
-
-        for guild_id, sink in list(self.active_sinks.items()):
-            try:
-                guild = self.bot.get_guild(guild_id)
-                if not guild or not guild.voice_client:
-                    continue
-
-                vc = guild.voice_client
-
-                # Stop the old sink
-                try:
-                    vc.stop_listening()
-                except Exception as e:
-                    logger.error(f"[{guild.name}] Error stopping dead listener: {e}")
-
-                # Create a minimal context for restart
-                class RestartContext:
-                    def __init__(self, guild, voice_client):
-                        self.guild = guild
-                        self.voice_client = voice_client
-
-                # Restart the listener
-                ctx = RestartContext(guild, vc)
-                new_engine = self._create_speech_listener(ctx)
-                await new_engine.start_listening(vc)
-                self.active_sinks[guild_id] = {
-                    'engine': new_engine,
-                    'sink': new_engine.get_sink()
-                }
-
-                logger.info(f"[{guild.name}] ✅ Speech listener restarted successfully")
-
-            except Exception as e:
-                logger.error(f"[Guild {guild_id}] Failed to restart listener: {e}", exc_info=True)
-
-=======
->>>>>>> cb0db1de
+
     def _create_speech_listener(self, ctx):
         """Create a speech recognition listener with ducking support and error handling."""
         guild_id = ctx.guild.id
         # Get the voice channel ID from the bot's voice client (as string for transcript session)
         voice_channel_id = str(ctx.guild.voice_client.channel.id) if ctx.guild.voice_client else None
 
-<<<<<<< HEAD
         def text_callback(member: discord.Member, text: str):
-            """
-            Callback for speech engines.
-            Args:
-                member: Discord member who spoke
-                text: Transcribed text (plain string, already parsed)
-            """
-            try:
-                transcribed_text = text.strip()
-=======
-        def text_callback(user: discord.User, text: str):
             """
             CRITICAL: Keep this callback MINIMAL and FAST.
             This runs in the speech recognition thread - any blocking delays voice packets.
             Offload ALL heavy work to async tasks via run_coroutine_threadsafe.
+
+            Args:
+                member: Discord member who spoke
+                text: Transcribed text (plain string from pluggable engines, already parsed)
             """
             try:
                 # ===== FAST: Parse and validate (keep in callback) =====
-                if not text or not text.strip():
-                    return
-
-                try:
-                    result = json.loads(text)
-                except json.JSONDecodeError:
-                    logger.debug(f"[Guild {guild_id}] Non-JSON text from speech recognition: {repr(text)}")
-                    return
-
-                transcribed_text = result.get("text", "").strip()
->>>>>>> cb0db1de
+                transcribed_text = text.strip()
                 if not transcribed_text:
                     return
 
@@ -757,77 +687,9 @@
                     "triggers": []
                 }
 
-<<<<<<< HEAD
-                # Detailed colored console output (debug level)
-                logger.debug(
-                    f"\033[92m[{guild_name}] [{member.id}] [{member.display_name}] : {transcribed_text}\033[0m"
-                )
-
-                # Update user info in data collector
-                from bot.core.admin.data_collector import get_data_collector
-                data_collector = get_data_collector()
-                if data_collector:
-                    data_collector.update_user_info(member)
-
-                # Add transcription to session
-                self.transcript_manager.add_transcript(
-                    channel_id=voice_channel_id,
-                    user_id=str(member.id),
-                    username=member.display_name,
-                    text=transcribed_text,
-                    confidence=1.0  # Speech engines don't provide confidence
-                )
-
-                soundboard_cog = self.bot.get_cog("Soundboard")
-                if not soundboard_cog:
-                    # Full JSON for debug
-                    logger.debug(f"[TRANSCRIPTION_DEBUG] {json.dumps(transcription_data)}")
-                    # Minimal info log
-                    logger.info(f"[TRANSCRIPTION] {member.display_name}: {transcribed_text}")
-                    # Record transcription to data collector for web dashboard
-                    if data_collector:
-                        data_collector.record_transcription(transcription_data)
-                    return
-
-                # Check for soundboard triggers
-                files = soundboard_cog.get_soundfiles_for_text(guild_id, member.id, transcribed_text)
-                if files:
-                    async def queue_all():
-                        for soundfile, sound_key, volume, trigger_word in files:
-                            if os.path.isfile(soundfile):
-                                # Add trigger info to transcription data
-                                transcription_data["triggers"].append({
-                                    "word": trigger_word,
-                                    "sound": os.path.basename(soundfile),
-                                    "volume": volume
-                                })
-                                # Queue sound for THIS guild only (speech-triggered)
-                                await self.queue_sound(guild_id, soundfile, member, sound_key, volume, trigger_word, voice_channel_id, from_speech=True)
-
-                        # Full JSON for debug (includes trigger details)
-                        logger.debug(f"[TRANSCRIPTION_DEBUG] {json.dumps(transcription_data)}")
-
-                        # Minimal info log with triggers
-                        trigger_words = ", ".join([t["word"] for t in transcription_data["triggers"]])
-                        logger.info(f"[TRANSCRIPTION] {member.display_name}: {transcribed_text} → triggers: {trigger_words}")
-
-                        # Record transcription to data collector for web dashboard
-                        if data_collector:
-                            data_collector.record_transcription(transcription_data)
-
-                    asyncio.run_coroutine_threadsafe(queue_all(), self.bot.loop)
-                else:
-                    # Full JSON for debug (no triggers)
-                    logger.debug(f"[TRANSCRIPTION_DEBUG] {json.dumps(transcription_data)}")
-                    # Minimal info log (no triggers)
-                    logger.info(f"[TRANSCRIPTION] {member.display_name}: {transcribed_text}")
-                    # Record transcription to data collector for web dashboard
-                    if data_collector:
-                        data_collector.record_transcription(transcription_data)
-=======
                 # ===== FAST: Console log (keep in callback) =====
                 logger.info(
-                    f"\033[92m[{guild_name}] [{user.id}] [{user.display_name}] : {transcribed_text}\033[0m"
+                    f"\033[92m[{guild_name}] [{member.id}] [{member.display_name}] : {transcribed_text}\033[0m"
                 )
 
                 # ===== OFFLOAD: Everything else to async task =====
@@ -840,13 +702,13 @@
 
                         # Update user info
                         if data_collector:
-                            data_collector.update_user_info(user)
+                            data_collector.update_user_info(member)
 
                         # Add to transcript session
                         self.transcript_manager.add_transcript(
                             channel_id=voice_channel_id,
-                            user_id=str(user.id),
-                            username=user.display_name,
+                            user_id=str(member.id),
+                            username=member.display_name,
                             text=transcribed_text,
                             confidence=1.0
                         )
@@ -861,7 +723,7 @@
                             return
 
                         # Get triggered sound files
-                        files = soundboard_cog.get_soundfiles_for_text(guild_id, user.id, transcribed_text)
+                        files = soundboard_cog.get_soundfiles_for_text(guild_id, member.id, transcribed_text)
                         if files:
                             # Queue all triggered sounds
                             for soundfile, sound_key, volume, trigger_word in files:
@@ -873,7 +735,7 @@
                                         "volume": volume
                                     })
                                     # Queue sound (speech-triggered)
-                                    await self.queue_sound(guild_id, soundfile, user, sound_key, volume, trigger_word, voice_channel_id, from_speech=True)
+                                    await self.queue_sound(guild_id, soundfile, member, sound_key, volume, trigger_word, voice_channel_id, from_speech=True)
 
                         # Log transcription with triggers
                         logger.info(f"[TRANSCRIPTION] {json.dumps(transcription_data)}")
@@ -887,12 +749,10 @@
 
                 # Schedule async processing - don't wait for it
                 asyncio.run_coroutine_threadsafe(process_transcription(), self.bot.loop)
->>>>>>> cb0db1de
 
             except Exception as e:
                 logger.error(f"Error in text_callback: {e}", exc_info=True)
 
-<<<<<<< HEAD
         # Ducking callback for speech engines
         def ducking_callback(guild_id: int, member: discord.Member, is_speaking: bool):
             """Handle speaking events for audio ducking."""
@@ -913,69 +773,6 @@
             text_callback,
             engine_type=speech_cfg.engine,
             ducking_callback=ducking_callback
-=======
-        # Get voice config for speech recognition settings
-        voice_cfg = self.bot.config_manager.for_guild("Voice")
-
-        class SRListener(dsr.SpeechRecognitionSink):
-            def __init__(self, parent_cog, phrase_time_limit, error_log_threshold):
-                super().__init__(default_recognizer="vosk", phrase_time_limit=phrase_time_limit, text_cb=text_callback)
-                self.parent_cog = parent_cog
-                self.error_count = 0
-                self.max_errors = error_log_threshold
-                self.error_log_interval = error_log_threshold  # Log every Nth error
-
-            def write(self, user, data):
-                """Override write to add error handling and logging for audio data issues."""
-                try:
-                    super().write(user, data)
-                    # Reset error count on successful write
-                    self.error_count = 0
-                except Exception as e:
-                    self.error_count += 1
-
-                    # Log first error and every Nth error to avoid spam
-                    if self.error_count == 1 or self.error_count % self.error_log_interval == 0:
-                        logger.warning(
-                            f"[Guild {guild_id}] Audio write error (count: {self.error_count}): "
-                            f"{type(e).__name__}: {e}"
-                        )
-                        # Log full traceback for first error only
-                        if self.error_count == 1:
-                            logger.debug(f"[Guild {guild_id}] First write error traceback:", exc_info=True)
-
-                    # If too many consecutive errors, log warning
-                    if self.error_count >= self.max_errors:
-                        logger.error(
-                            f"[Guild {guild_id}] Excessive audio errors ({self.error_count}). "
-                            "Voice connection may be unstable or decoders destroyed during reconnection."
-                        )
-                        # Reset counter to avoid spam
-                        self.error_count = 0
-
-            @voice_recv.AudioSink.listener()
-            def on_voice_member_speaking_start(self, member: discord.Member):
-                try:
-                    logger.debug(f"🎤 {member.display_name} started speaking")
-                    # Trigger ducking
-                    self.parent_cog._handle_user_speaking_start(guild_id, member.id)
-                except Exception as e:
-                    logger.error(f"Error in speaking_start: {e}", exc_info=True)
-
-            @voice_recv.AudioSink.listener()
-            def on_voice_member_speaking_stop(self, member: discord.Member):
-                try:
-                    logger.debug(f"🔇 {member.display_name} stopped speaking")
-                    # Stop ducking
-                    self.parent_cog._handle_user_speaking_stop(guild_id, member.id)
-                except Exception as e:
-                    logger.error(f"Error in speaking_stop: {e}", exc_info=True)
-
-        return SRListener(
-            self,
-            phrase_time_limit=voice_cfg.voice_speech_phrase_time_limit,
-            error_log_threshold=voice_cfg.voice_speech_error_log_threshold
->>>>>>> cb0db1de
         )
 
         return engine
